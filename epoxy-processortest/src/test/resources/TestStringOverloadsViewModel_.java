--- conflicted
+++ resolved
@@ -7,6 +7,7 @@
 import android.support.annotation.StringRes;
 import java.lang.CharSequence;
 import java.lang.IllegalArgumentException;
+import java.lang.IllegalStateException;
 import java.lang.Number;
 import java.lang.Object;
 import java.lang.Override;
@@ -17,7 +18,7 @@
 /**
  * Generated file. Do not modify! */
 public class TestStringOverloadsViewModel_ extends EpoxyModel<TestStringOverloadsView> implements GeneratedModel<TestStringOverloadsView> {
-  private final BitSet assignedAttributes_epoxyGeneratedModel = new BitSet(2);
+  private final BitSet assignedAttributes_epoxyGeneratedModel = new BitSet(3);
 
   private OnModelBoundListener<TestStringOverloadsViewModel_, TestStringOverloadsView> onModelBoundListener_epoxyGeneratedModel;
 
@@ -29,26 +30,20 @@
 
   /**
    * Bitset index: 1 */
-<<<<<<< HEAD
   @Nullable
   private List<CharSequence> title_List = (List<CharSequence>) null;
-=======
+
+  /**
+   * Bitset index: 2 */
   private StringAttributeData titleViaValueShortcut_StringAttributeData =  new StringAttributeData();
->>>>>>> 6533ee9d
 
   @Override
   public void addTo(EpoxyController controller) {
     super.addTo(controller);
     addWithDebugValidation(controller);
-<<<<<<< HEAD
-=======
-    if (!assignedAttributes_epoxyGeneratedModel.get(1)) {
+    if (!assignedAttributes_epoxyGeneratedModel.get(2)) {
     	throw new IllegalStateException("A value is required for setTitleViaValueShortcut");
     }
-    if (!assignedAttributes_epoxyGeneratedModel.get(0)) {
-    	throw new IllegalStateException("A value is required for setTitle");
-    }
->>>>>>> 6533ee9d
   }
 
   @Override
@@ -60,7 +55,7 @@
   @Override
   public void bind(final TestStringOverloadsView object) {
     super.bind(object);
-<<<<<<< HEAD
+    object.setTitleViaValueShortcut(titleViaValueShortcut_StringAttributeData.toString(object.getContext()));
     if (assignedAttributes_epoxyGeneratedModel.get(0)) {
       object.setTitle(title_StringAttributeData.toString(object.getContext()));
     }
@@ -70,10 +65,6 @@
     else {
       object.setTitle((List<CharSequence>) null);
     }
-=======
-    object.setTitleViaValueShortcut(titleViaValueShortcut_StringAttributeData.toString(object.getContext()));
-    object.setTitle(title_StringAttributeData.toString(object.getContext()));
->>>>>>> 6533ee9d
   }
 
   @Override
@@ -85,7 +76,10 @@
     TestStringOverloadsViewModel_ that = (TestStringOverloadsViewModel_) previousModel;
     super.bind(object);
 
-<<<<<<< HEAD
+    if (!titleViaValueShortcut_StringAttributeData.equals(that.titleViaValueShortcut_StringAttributeData)) {
+      object.setTitleViaValueShortcut(titleViaValueShortcut_StringAttributeData.toString(object.getContext()));
+    }
+
     if (assignedAttributes_epoxyGeneratedModel.equals(that.assignedAttributes_epoxyGeneratedModel)) {
       if (assignedAttributes_epoxyGeneratedModel.get(0)) {
         if (title_StringAttributeData != null ? !title_StringAttributeData.equals(that.title_StringAttributeData) : that.title_StringAttributeData != null) {
@@ -108,14 +102,6 @@
       else {
         object.setTitle((List<CharSequence>) null);
       }
-=======
-    if (!titleViaValueShortcut_StringAttributeData.equals(that.titleViaValueShortcut_StringAttributeData)) {
-      object.setTitleViaValueShortcut(titleViaValueShortcut_StringAttributeData.toString(object.getContext()));
-    }
-
-    if (!title_StringAttributeData.equals(that.title_StringAttributeData)) {
-      object.setTitle(title_StringAttributeData.toString(object.getContext()));
->>>>>>> 6533ee9d
     }
   }
 
@@ -223,7 +209,6 @@
     return this;
   }
 
-<<<<<<< HEAD
   /**
    * <i>Optional</i>: Default value is (List<CharSequence>) null
    *
@@ -241,7 +226,8 @@
   @Nullable
   public List<CharSequence> titleList() {
     return title_List;
-=======
+  }
+
   public CharSequence getTitleViaValueShortcut(Context context) {
     return titleViaValueShortcut_StringAttributeData.toString(context);
   }
@@ -253,7 +239,7 @@
    */
   public TestStringOverloadsViewModel_ titleViaValueShortcut(CharSequence titleViaValueShortcut) {
     onMutation();
-    assignedAttributes_epoxyGeneratedModel.set(1);
+    assignedAttributes_epoxyGeneratedModel.set(2);
     if (titleViaValueShortcut == null) {
       throw new IllegalArgumentException("titleViaValueShortcut cannot be null");
     }
@@ -270,7 +256,7 @@
    */
   public TestStringOverloadsViewModel_ titleViaValueShortcut(@StringRes int stringRes) {
     onMutation();
-    assignedAttributes_epoxyGeneratedModel.set(1);
+    assignedAttributes_epoxyGeneratedModel.set(2);
     titleViaValueShortcut_StringAttributeData.setValue(stringRes);
     return this;
   }
@@ -285,7 +271,7 @@
   public TestStringOverloadsViewModel_ titleViaValueShortcut(@StringRes int stringRes,
       Object... formatArgs) {
     onMutation();
-    assignedAttributes_epoxyGeneratedModel.set(1);
+    assignedAttributes_epoxyGeneratedModel.set(2);
     titleViaValueShortcut_StringAttributeData.setValue(stringRes, formatArgs);
     return this;
   }
@@ -300,10 +286,9 @@
   public TestStringOverloadsViewModel_ titleViaValueShortcutQuantityRes(@PluralsRes int pluralRes,
       int quantity, Object... formatArgs) {
     onMutation();
-    assignedAttributes_epoxyGeneratedModel.set(1);
+    assignedAttributes_epoxyGeneratedModel.set(2);
     titleViaValueShortcut_StringAttributeData.setValue(pluralRes, quantity, formatArgs);
     return this;
->>>>>>> 6533ee9d
   }
 
   @Override
@@ -384,11 +369,8 @@
     onModelUnboundListener_epoxyGeneratedModel = null;
     assignedAttributes_epoxyGeneratedModel.clear();
     this.title_StringAttributeData =  new StringAttributeData();
-<<<<<<< HEAD
     this.title_List = (List<CharSequence>) null;
-=======
     this.titleViaValueShortcut_StringAttributeData =  new StringAttributeData();
->>>>>>> 6533ee9d
     super.reset();
     return this;
   }
@@ -414,11 +396,10 @@
     if (title_StringAttributeData != null ? !title_StringAttributeData.equals(that.title_StringAttributeData) : that.title_StringAttributeData != null) {
       return false;
     }
-<<<<<<< HEAD
     if (title_List != null ? !title_List.equals(that.title_List) : that.title_List != null) {
-=======
+      return false;
+    }
     if (titleViaValueShortcut_StringAttributeData != null ? !titleViaValueShortcut_StringAttributeData.equals(that.titleViaValueShortcut_StringAttributeData) : that.titleViaValueShortcut_StringAttributeData != null) {
->>>>>>> 6533ee9d
       return false;
     }
     return true;
@@ -430,11 +411,8 @@
     result = 31 * result + (onModelBoundListener_epoxyGeneratedModel != null ? 1 : 0);
     result = 31 * result + (onModelUnboundListener_epoxyGeneratedModel != null ? 1 : 0);
     result = 31 * result + (title_StringAttributeData != null ? title_StringAttributeData.hashCode() : 0);
-<<<<<<< HEAD
     result = 31 * result + (title_List != null ? title_List.hashCode() : 0);
-=======
     result = 31 * result + (titleViaValueShortcut_StringAttributeData != null ? titleViaValueShortcut_StringAttributeData.hashCode() : 0);
->>>>>>> 6533ee9d
     return result;
   }
 
@@ -442,11 +420,8 @@
   public String toString() {
     return "TestStringOverloadsViewModel_{" +
         "title_StringAttributeData=" + title_StringAttributeData +
-<<<<<<< HEAD
         ", title_List=" + title_List +
-=======
         ", titleViaValueShortcut_StringAttributeData=" + titleViaValueShortcut_StringAttributeData +
->>>>>>> 6533ee9d
         "}" + super.toString();
   }
 
